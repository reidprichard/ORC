--- conflicted
+++ resolved
@@ -9,11 +9,8 @@
 env_logger = "0.11.2"
 itertools = "0.12.1"
 log = "0.4.21"
-<<<<<<< HEAD
-=======
 nalgebra = "0.32.4"
 nalgebra-sparse = "0.9.0"
->>>>>>> a97f798c
 rayon = "1.10.0"
 regex = "1.10.3"
 sprs = "0.11.1"
