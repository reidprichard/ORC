from matplotlib import pyplot as plt
import matplotlib.tri as tri
import numpy as np
import re


def main():
    FLOAT = "[\\d|\\.|e|\\-]+"
    VECTOR = f"\\(({FLOAT}),\\s+({FLOAT}),\\s+({FLOAT})\\)"
    datafile_pattern = re.compile(f"{VECTOR},\\s+{VECTOR},\\s+({FLOAT})")
    row_values = []
    with open("./examples/couette.csv") as simulation_data:
        lines = simulation_data.readlines()
        for line in lines:
            match = datafile_pattern.match(line)
            if match:
                row_values.append([float(n) for n in match.groups()])
    x, y, z, u, v, w, p = list(zip(*row_values))

    fig, ax = plt.subplots()
<<<<<<< HEAD
    ax.quiver(x, y, u, v)
    plt.show()
=======
>>>>>>> a97f798c

    xi = np.linspace(min(x), max(x), 100)
    yi = np.linspace(min(y), max(y), 100)
    triang = tri.Triangulation(x, y)
    interpolator = tri.LinearTriInterpolator(triang, p)
    Xi, Yi = np.meshgrid(xi, yi)
    zi = interpolator(Xi, Yi)
    cm = ax.contourf(xi,yi,zi)

<<<<<<< HEAD
=======
    fig.colorbar(cm, label="Gage Pressure [Pa]")

    ax.quiver(x, y, u, v)
    plt.show()


>>>>>>> a97f798c
if __name__ == "__main__":
    main()
<|MERGE_RESOLUTION|>--- conflicted
+++ resolved
@@ -1,45 +1,37 @@
-from matplotlib import pyplot as plt
-import matplotlib.tri as tri
-import numpy as np
-import re
-
-
-def main():
-    FLOAT = "[\\d|\\.|e|\\-]+"
-    VECTOR = f"\\(({FLOAT}),\\s+({FLOAT}),\\s+({FLOAT})\\)"
-    datafile_pattern = re.compile(f"{VECTOR},\\s+{VECTOR},\\s+({FLOAT})")
-    row_values = []
-    with open("./examples/couette.csv") as simulation_data:
-        lines = simulation_data.readlines()
-        for line in lines:
-            match = datafile_pattern.match(line)
-            if match:
-                row_values.append([float(n) for n in match.groups()])
-    x, y, z, u, v, w, p = list(zip(*row_values))
-
-    fig, ax = plt.subplots()
-<<<<<<< HEAD
-    ax.quiver(x, y, u, v)
-    plt.show()
-=======
->>>>>>> a97f798c
-
-    xi = np.linspace(min(x), max(x), 100)
-    yi = np.linspace(min(y), max(y), 100)
-    triang = tri.Triangulation(x, y)
-    interpolator = tri.LinearTriInterpolator(triang, p)
-    Xi, Yi = np.meshgrid(xi, yi)
-    zi = interpolator(Xi, Yi)
-    cm = ax.contourf(xi,yi,zi)
-
-<<<<<<< HEAD
-=======
-    fig.colorbar(cm, label="Gage Pressure [Pa]")
-
-    ax.quiver(x, y, u, v)
-    plt.show()
-
-
->>>>>>> a97f798c
-if __name__ == "__main__":
-    main()
+from matplotlib import pyplot as plt
+import matplotlib.tri as tri
+import numpy as np
+import re
+
+
+def main():
+    FLOAT = "[\\d|\\.|e|\\-]+"
+    VECTOR = f"\\(({FLOAT}),\\s+({FLOAT}),\\s+({FLOAT})\\)"
+    datafile_pattern = re.compile(f"{VECTOR},\\s+{VECTOR},\\s+({FLOAT})")
+    row_values = []
+    with open("./examples/couette.csv") as simulation_data:
+        lines = simulation_data.readlines()
+        for line in lines:
+            match = datafile_pattern.match(line)
+            if match:
+                row_values.append([float(n) for n in match.groups()])
+    x, y, z, u, v, w, p = list(zip(*row_values))
+
+    fig, ax = plt.subplots()
+
+    xi = np.linspace(min(x), max(x), 100)
+    yi = np.linspace(min(y), max(y), 100)
+    triang = tri.Triangulation(x, y)
+    interpolator = tri.LinearTriInterpolator(triang, p)
+    Xi, Yi = np.meshgrid(xi, yi)
+    zi = interpolator(Xi, Yi)
+    cm = ax.contourf(xi,yi,zi)
+
+    fig.colorbar(cm, label="Gage Pressure [Pa]")
+
+    ax.quiver(x, y, u, v)
+    plt.show()
+
+
+if __name__ == "__main__":
+    main()