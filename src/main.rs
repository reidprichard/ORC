--- conflicted
+++ resolved
@@ -130,23 +130,14 @@
         // This needs to be EXTREMELY low (~0.01)
         // What is causing the solution to oscillate?
         momentum_relaxation: 0.01,
-<<<<<<< HEAD
         pressure_relaxation: 0.02,
         matrix_solver: MatrixSolverSettings {
-            solver_type: SolutionMethod::BiCGSTAB,
+            solver_type: SolutionMethod::Multigrid,
             iterations: 100,
             relaxation: 0.6, // ~0.5 seems like roughly upper limit
             relative_convergence_threshold: 1e-3,
         },
         momentum: MomentumDiscretization::UD,
-=======
-        pressure_relaxation: 0.01,
-        matrix_solver: SolutionMethod::Multigrid,
-        matrix_solver_iterations: 100,
-        matrix_solver_relaxation: 0.5, // 0.5 seems like roughly upper limit
-        matrix_solver_convergence_threshold: 1e-3,
-        momentum: MomentumDiscretization::CD1,
->>>>>>> 89feb020
         pressure_interpolation: PressureInterpolation::SecondOrder,
         velocity_interpolation: VelocityInterpolation::LinearWeighted,
         ..NumericalSettings::default()
@@ -159,11 +150,7 @@
         rho,
         mu,
         iteration_count,
-<<<<<<< HEAD
         Uint::max(reporting_interval, 1),
-=======
-        Uint::max(reporting_interval,1)
->>>>>>> 89feb020
     );
     // Initially guessed pressure field is exactly correct, so
     // this should be able to converge in 1 iteration. With 100k
