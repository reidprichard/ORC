--- conflicted
+++ resolved
@@ -172,22 +172,14 @@
         iteration_count,
         Uint::max(reporting_interval, 1),
     );
-<<<<<<< HEAD
-    write_data(&mesh, &u, &v, &w, &p, "./examples/channel_flow.csv".into());
-=======
     write_data(&mesh, &u, &v, &w, &p, "./examples/channel_flow.csv");
->>>>>>> 36f7b150
     write_gradients(
         &mesh,
         &u,
         &v,
         &w,
         &p,
-<<<<<<< HEAD
-        "./examples/channel_flow_gradients.csv".into(),
-=======
         "./examples/channel_flow_gradients.csv",
->>>>>>> 36f7b150
         7,
         GradientReconstructionMethods::GreenGauss(GreenGaussVariants::CellBased),
     );
